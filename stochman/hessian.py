#!/usr/bin/env python3
from abc import ABC, abstractmethod
from typing import Optional, Tuple

import torch
from torch import nn


class HessianCalculator(ABC, nn.Module):
    def __init__(
        self,
        wrt="weight",
        shape="diagonal",
        speed="half",
        method="",
    ) -> None:
        super().__init__()

        assert wrt in ("weight", "input")
        assert shape in ("full", "block", "diagonal")
        assert speed in ("slow", "half", "fast")
        assert method in ("", "full", "pos", "fix")

        self.wrt = wrt
        self.shape = shape
        self.speed = speed
        self.method = method
        if speed == "slow":
            # second order
            raise NotImplementedError

    def compute_loss(self, x, target, nnj_module, tuple_indices=None):
        raise NotImplementedError

    def compute_gradient(self, x, target, nnj_module, tuple_indices=None):
        raise NotImplementedError

    def compute_hessian(self, x, nnj_module, tuple_indices=None):
        raise NotImplementedError


class MSEHessianCalculator(HessianCalculator):
    " Mean Square Error "

    def compute_loss(self, x, target, nnj_module, tuple_indices=None):

        val = nnj_module(x)
        assert val.shape == target.shape

        # compute Gaussian log-likelihood
        mse = 0.5 * (val - target) ** 2

        # average along batch size
        mse = torch.mean(mse, dim=0)
        return mse

    def compute_gradient(self, x, target, nnj_module, tuple_indices=None):

        with torch.no_grad():
            val = nnj_module(x)
            assert val.shape == target.shape

            # compute gradient of the Gaussian log-likelihood
            gradient = val - target

            # backpropagate through the network
            gradient = (nnj_module._vjp(x, val, gradient, wrt=self.wrt),)

            # average along batch size
            gradient = torch.mean(gradient, dim=0)
            return gradient

    def compute_hessian(self, x, nnj_module, tuple_indices=None):

        # compute Jacobian sandwich of the identity for each element in the batch
        # H = identity matrix (None is interpreted as identity by jTmjp)

        with torch.no_grad():
            # backpropagate through the network
            Jt_J = nnj_module._jTmjp(
                x,
                None,
                None,
                wrt=self.wrt,
                to_diag=self.shape == "diagonal",
                diag_backprop=self.speed == "fast",
            )
            # average along batch size
            Jt_J = torch.mean(Jt_J, dim=0)
            return Jt_J


class BCEHessianCalculator(HessianCalculator):
    " Binary Cross Entropy "

    def compute_loss(self, x, target, nnj_module, tuple_indices=None):

        val = nnj_module(x)
        assert val.shape == target.shape

        bernoulli_p = torch.exp(val) / (1 + torch.exp(val))
        cross_entropy = -(target * torch.log(bernoulli_p) + (1 - target) * torch.log(bernoulli_p))

        # average along batch size
        cross_entropy = torch.mean(cross_entropy, dim=0)
        return cross_entropy

    def compute_gradient(self, x, target, nnj_module, tuple_indices=None):
        raise NotImplementedError

    def compute_hessian(self, x, nnj_module, tuple_indices=None):

        with torch.no_grad():
            val = nnj_module(x)

            bernoulli_p = torch.exp(val) / (1 + torch.exp(val))
            H = bernoulli_p - bernoulli_p**2  # hessian in diagonal form

            # backpropagate through the network
            Jt_H_J = nnj_module._jTmjp(
                x,
                val,
                H,
                wrt=self.wrt,
                from_diag=True,
                to_diag=self.shape == "diagonal",
                diag_backprop=self.speed == "fast",
            )
            # average along batch size
            Jt_H_J = torch.mean(Jt_H_J, dim=0)
            return Jt_H_J

class CEHessianCalculator(HessianCalculator):
    " Multi-Class Cross Entropy "
    # only support one point prediction (for now)
    # for example: 
    #       - mnisst classification: OK
    #       - image pixelwise classification: NOT OK

    def compute_loss(self, x, target, nnj_module, tuple_indices=None):

        val = nnj_module(x)
        assert val.shape == target.shape

        log_normalization = torch.log(torch.sum(torch.exp(val), dim = 1))
        cross_entropy = -(target * val) + log_normalization

        # average along batch size
        cross_entropy = torch.mean(cross_entropy, dim=0)
        return cross_entropy

    def compute_gradient(self, x, target, nnj_module, tuple_indices=None):
        raise NotImplementedError

    def compute_hessian(self, x, nnj_module, tuple_indices=None):

        with torch.no_grad():
            val = nnj_module(x)

            exp_val = torch.exp(val)
            softmax = torch.einsum("bi,b->bi", exp_val, 1./torch.sum(exp_val, dim = 1) )

            # hessian = diag(softmax) - softmax.T * softmax
            # thus Jt * hessian * J = Jt * diag(softmax) * J - Jt * softmax.T * softmax * J


            # backpropagate through the network the diagonal part
            Jt_diag_J = nnj_module._jTmjp(
                x,
                val,
                softmax,
                wrt=self.wrt,
                from_diag=True,
                to_diag=self.shape == "diagonal",
                diag_backprop=self.speed == "fast",
            )
            # backpropagate through the network the outer product   
            softmax_J = nnj_module._mjp(
                x,
                val,
                softmax,
                wrt=self.wrt
            )
            if self.shape == "diagonal":
                Jt_outer_J = torch.einsum("bi,bi->bi", softmax_J, softmax_J)
            else:
                Jt_outer_J = torch.einsum("bi,bj->bij", softmax_J, softmax_J)

            # add the backpropagated quantities
            Jt_H_J = Jt_diag_J - Jt_outer_J

            # average along batch size
            Jt_H_J = torch.mean(Jt_H_J, dim=0)
            return Jt_H_J


class ContrastiveHessianCalculator(HessianCalculator):
    """
    Contrastive Loss 

    L(x,y) = 0.5 * || x - y ||
    Contrastive(x, tuples) = sum_positives L(x,y) - sum_negatives L(x,y)

    Notice that the contrastive loss value is the same for
        self.method == "full"
    and
        self.method == "fix"
    """
    def compute_loss(self, x, target, nnj_module, tuple_indices):

        # unpack tuple indices
        if len(tuple_indices) == 3:
            a, p, n = tuple_indices
            ap = an = a
        else:
            ap, p, an, n = tuple_indices
        assert len(ap) == len(p) and len(an) == len(n)

        # compute positive part
        pos = 0.5 * (nnj_module(x[ap]) - nnj_module(x[p])) ** 2

        # sum along batch size
        pos = torch.sum(pos, dim=0)

        if self.method == "pos":
            return pos

        # compute negative part
        neg = 0.5 * (nnj_module(x[an]) - nnj_module(x[n])) ** 2

        # sum along batch size
        neg = torch.sum(neg, dim=0)

        return pos - neg

    def compute_gradient(self, x, target, nnj_module, tuple_indices):
        raise NotImplementedError

    def compute_hessian(self, x, nnj_module, tuple_indices):

        with torch.no_grad():
            # unpack tuple indices
            if len(tuple_indices) == 3:
                a, p, n = tuple_indices
                ap = an = a
            else:
                ap, p, an, n = tuple_indices
            assert len(ap) == len(p) and len(an) == len(n)

            if self.method == "full" or self.method == "pos":

                # compute positive part
                pos = nnj_module._jTmjp_batch2(
                    x[ap],
                    x[p],
                    None,
                    None,
                    None,
                    wrt=self.wrt,
                    to_diag=self.shape == "diagonal",
                    diag_backprop=self.speed == "fast",
                )
                if self.shape == "diagonal":
                    if self.wrt == "weight":
                        pos = [matrixes[0] - 2 * matrixes[1] + matrixes[2] for matrixes in pos]
                        pos = torch.cat(pos, dim=1)
                    else:
                        pos = pos[0] - 2 * pos[1] + pos[2]
                else:
                    raise NotImplementedError
                # sum along batch size
                pos = torch.sum(pos, dim=0)

                if self.method == "pos":
                    return pos

                # compute negative part
                neg = nnj_module._jTmjp_batch2(
                    x[an],
                    x[n],
                    None,
                    None,
                    None,
                    wrt=self.wrt,
                    to_diag=self.shape == "diagonal",
                    diag_backprop=self.speed == "fast",
                )
                if self.shape == "diagonal":
                    if self.wrt == "weight":
                        neg = [matrixes[0] - 2 * matrixes[1] + matrixes[2] for matrixes in neg]
                        neg = torch.cat(neg, dim=1)
                    else:
                        neg = neg[0] - 2 * neg[1] + neg[2]
                else:
                    raise NotImplementedError
                # sum along batch size
                neg = torch.sum(neg, dim=0)

                return pos - neg

            if self.method == "fix":

                positives = x[p] if len(tuple_indices) == 3 else torch.cat((x[ap], x[p]))
                negatives = x[n] if len(tuple_indices) == 3 else torch.cat((x[an], x[n]))

                # compute positive part
                pos = nnj_module._jTmjp(
                    positives,
                    None,
                    None,
                    wrt=self.wrt,
                    to_diag=self.shape == "diagonal",
                    diag_backprop=self.speed == "fast",
                )
                # sum along batch size
                pos = torch.sum(pos, dim=0)

                # compute negative part
                neg = nnj_module._jTmjp(
                    negatives,
                    None,
                    None,
                    wrt=self.wrt,
                    to_diag=self.shape == "diagonal",
                    diag_backprop=self.speed == "fast",
                )
                # sum along batch size
                neg = torch.sum(pos, dim=0)

                return pos - neg


def _arccos(z1, z2):
    z1_norm = torch.sum(z1**2, dim=1) ** (0.5)
    z2_norm = torch.sum(z2**2, dim=1) ** (0.5)
    return 0.5 * torch.einsum("bi,bi->b", z1, z2) / (z1_norm * z2_norm)


def _arccos_hessian(z1, z2):
    z1_norm = torch.sum(z1**2, dim=1) ** (0.5)
    z2_norm = torch.sum(z2**2, dim=1) ** (0.5)
    z1_normalized = torch.einsum("bi,b->bi", z1, 1 / z1_norm)
    z2_normalized = torch.einsum("bi,b->bi", z2, 1 / z2_norm)
    cosine = torch.einsum("bi,bi->b", z1_normalized, z2_normalized)

    zs = z1.shape
    identity = torch.eye(zs[1], dtype=z1.dtype, device=z1.device).repeat(zs[0], 1, 1)
    cosine_times_identity = torch.einsum("bij,b->bij", identity, cosine)

    outer_11 = torch.einsum("bi,bj->bij", z1_normalized, z1_normalized)
    outer_12 = torch.einsum("bi,bj->bij", z1_normalized, z2_normalized)
    outer_21 = torch.einsum("bi,bj->bij", z2_normalized, z1_normalized)
    outer_22 = torch.einsum("bi,bj->bij", z2_normalized, z2_normalized)

    cosine_times_outer_11 = torch.einsum("bij,b->bij", outer_11, cosine)
    cosine_times_outer_21 = torch.einsum("bij,b->bij", outer_21, cosine)
    cosine_times_outer_22 = torch.einsum("bij,b->bij", outer_22, cosine)

    H_11 = cosine_times_identity + outer_12 + outer_21 - 3 * cosine_times_outer_11
    H_12 = -identity + outer_11 + outer_22 - cosine_times_outer_21
    H_22 = cosine_times_identity + outer_12 + outer_21 - 3 * cosine_times_outer_22

    H_11_normalized = torch.einsum("bij,b->bij", H_11, 1 / (z1_norm**2))
    H_12_normalized = torch.einsum("bij,b->bij", H_12, 1 / (z1_norm * z2_norm))
    H_22_normalized = torch.einsum("bij,b->bij", H_22, 1 / (z2_norm**2))
    return tuple((H_11_normalized, H_12_normalized, H_22_normalized))


class ArccosHessianCalculator(HessianCalculator):
    """
    Contrastive Loss with normalization layer included, aka. arccos loss
    L(x,y) = 0.5 * sum_i x_i * y_i
            = 0.5 * || x / ||x|| - y / ||y|| || - 1    # arccos distance is equivalent to contrastive distance & normalization layer
    Arcos(x, tuples) = sum_positives L(x,y) - sum_negatives L(x,y)

    Notice that the arccos loss value is the same for
        self.method == "full"
    and
        self.method == "fix"
    """

    def compute_loss(self, x, nnj_module, tuple_indices):
<<<<<<< HEAD
=======
        """
        L(x,y) = 0.5 * sum_i x_i * y_i
               = 0.5 * || x / ||x|| - y / ||y|| || - 1    # arccos distance is equivalent to contrastive distance & normalization layer
        Arcos(x, tuples) = sum_positives L(x,y) - sum_negatives L(x,y)
        """
>>>>>>> 30872cae

        # unpack tuple indices
        if len(tuple_indices) == 3:
            a, p, n = tuple_indices
            ap = an = a
        else:
            ap, p, an, n = tuple_indices
        assert len(ap) == len(p) and len(an) == len(n)

        # compute positive part
        pos = _arccos(nnj_module(x[ap]), nnj_module(x[p]))

        # sum along batch size
        pos = torch.sum(pos, dim=0)

        if self.method == "pos":
            return pos

        # compute negative part
        neg = _arccos(nnj_module(x[an]), nnj_module(x[n]))

        # sum along batch size
        neg = torch.sum(neg, dim=0)

        return pos - neg

    def compute_gradient(self, x, target, nnj_module, tuple_indices):
        raise NotImplementedError

    def compute_hessian(self, x, nnj_module, tuple_indices):

        with torch.no_grad():
            # unpack tuple indices
            if len(tuple_indices) == 3:
                a, p, n = tuple_indices
                ap = an = a
            else:
                ap, p, an, n = tuple_indices
            assert len(ap) == len(p) and len(an) == len(n)

            if self.method == "full" or self.method == "pos":

                ###
                # compute positive part
                ###

                # forward pass
                z1, z2 = nnj_module(x[ap]), nnj_module(x[p])

                # initialize the hessian of the loss
                H = _arccos_hessian(z1, z2)

                # backpropagate through the network
                pos = nnj_module._jTmjp_batch2(
                    x[ap],
                    x[p],
                    z1,
                    z2,
                    H,
                    wrt=self.wrt,
                    to_diag=self.shape == "diagonal",
                    from_diag=False,
                    diag_backprop=self.speed == "fast",
                )
                if self.shape == "diagonal":
                    if self.wrt == "weight":
                        pos = [matrixes[0] - 2 * matrixes[1] + matrixes[2] for matrixes in pos]
                        pos = torch.cat(pos, dim=1)
                    else:
                        pos = pos[0] - 2 * pos[1] + pos[2]
                else:
                    raise NotImplementedError
                # sum along batch size
                pos = torch.sum(pos, dim=0)

                if self.method == "pos":
                    return pos

                ###
                # compute negative part
                ###

                # forward pass
                z1, z2 = nnj_module(x[an]), nnj_module(x[n])

                # initialize the hessian of the loss
                H = _arccos_hessian(z1, z2)

                # backpropagate through the network
                neg = nnj_module._jTmjp_batch2(
                    x[an],
                    x[n],
                    z1,
                    z2,
                    H,
                    wrt=self.wrt,
                    to_diag=self.shape == "diagonal",
                    from_diag=False,
                    diag_backprop=self.speed == "fast",
                )
                if self.shape == "diagonal":
                    if self.wrt == "weight":
                        neg = [matrixes[0] - 2 * matrixes[1] + matrixes[2] for matrixes in neg]
                        neg = torch.cat(neg, dim=1)
                    else:
                        neg = neg[0] - 2 * neg[1] + neg[2]
                else:
                    raise NotImplementedError
                # sum along batch size
                neg = torch.sum(neg, dim=0)

                return pos - neg

            if self.method == "fix":

                ### compute positive part ###

                # forward pass
                z1, z2 = nnj_module(x[ap]), nnj_module(x[p])

                # initialize the hessian of the loss
                H1, _, H2 = _arccos_hessian(z1, z2)

                # backpropagate through the network
                pos1 = nnj_module._jTmjp(
                    x[ap],
                    None,
                    H1,
                    wrt=self.wrt,
                    to_diag=self.shape == "diagonal",
                    diag_backprop=self.speed == "fast",
                )
                pos2 = nnj_module._jTmjp(
                    x[p],
                    None,
                    H2,
                    wrt=self.wrt,
                    to_diag=self.shape == "diagonal",
                    diag_backprop=self.speed == "fast",
                )
                pos = pos1 + pos2

                # sum along batch size
                pos = torch.sum(pos, dim=0)

                ### compute negative part ###
                # forward pass
                z1, z2 = nnj_module(x[an]), nnj_module(x[n])

                # initialize the hessian of the loss
                H1, _, H2 = _arccos_hessian(z1, z2)

                # backpropagate through the network
                neg1 = nnj_module._jTmjp(
                    x[an],
                    None,
                    H1,
                    wrt=self.wrt,
                    to_diag=self.shape == "diagonal",
                    diag_backprop=self.speed == "fast",
                )
                neg2 = nnj_module._jTmjp(
                    x[n],
                    None,
                    H2,
                    wrt=self.wrt,
                    to_diag=self.shape == "diagonal",
                    diag_backprop=self.speed == "fast",
                )
                neg = neg1 + neg2

                # sum along batch size
                neg = torch.sum(pos, dim=0)

                return pos - neg<|MERGE_RESOLUTION|>--- conflicted
+++ resolved
@@ -380,14 +380,11 @@
     """
 
     def compute_loss(self, x, nnj_module, tuple_indices):
-<<<<<<< HEAD
-=======
         """
         L(x,y) = 0.5 * sum_i x_i * y_i
                = 0.5 * || x / ||x|| - y / ||y|| || - 1    # arccos distance is equivalent to contrastive distance & normalization layer
         Arcos(x, tuples) = sum_positives L(x,y) - sum_negatives L(x,y)
         """
->>>>>>> 30872cae
 
         # unpack tuple indices
         if len(tuple_indices) == 3:
